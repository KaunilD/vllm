--- conflicted
+++ resolved
@@ -25,11 +25,8 @@
 import psutil
 import torch
 import torch.types
-<<<<<<< HEAD
 import yaml
-=======
 from packaging.version import Version
->>>>>>> 34a0e96d
 from typing_extensions import ParamSpec, TypeIs, assert_never
 
 import vllm.envs as envs
